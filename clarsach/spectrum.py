import numpy as np
import os

from clarsach.respond import RMF, ARF, _Angs_keV
from astropy.io import fits
from astropy.units import si

<<<<<<< HEAD
CONST_HC = 12.398418573430595   # Copied from ISIS, [keV angs]
KEV      = ['kev','keV']
ANGS     = ['angs','angstrom','Angstrom','angstroms','Angstroms']
=======
__all__ = ['XSpectrum']

ALLOWED_UNITS      = ['keV','angs','angstrom','kev']
ALLOWED_TELESCOPES = ['HETG','ACIS']
>>>>>>> 432d41c5

ALLOWED_UNITS = KEV + ANGS
ALLOWED_TELESCOPES = ['HETG','ACIS']

# Not a very smart reader, but it works for HETG
class XSpectrum(object):
    def __init__(self, filename, telescope='HETG'):
        assert telescope in ALLOWED_TELESCOPES

        self.__store_path(filename)

        if telescope == 'HETG':
            self._read_chandra(filename)
        elif telescope == 'ACIS':
            self._read_chandra(filename)

        if self.bin_unit != self.arf.bin_unit:
            print("Warning: ARF units and pha file units are not the same!!!")

        if self.bin_unit != self.rmf.energ_unit:
            print("Warning: RMF units and pha file units are not the same!!!")

    def __store_path(self, filename):
        self.path = '/'.join(filename.split('/')[0:-1]) + "/"
        return

    def apply_resp(self, mflux):
        # Given a model flux spectrum, apply the response
        # mflux must be in units of phot/s/cm^2
        # 1. Apply ARF
        phrate  = self.arf.apply_arf(mflux)  # phot/s per bin
        phots   = phrate * self.exposure * self.arf.fracexpo  # phot per bin
        # 2. Apply RMF
        result = self.rmf.apply_rmf(phots)  # counts per bin
        return result

    @property
    def bin_mid(self):
        return 0.5 * (self.bin_lo + self.bin_hi)

    def _return_in_units(self, unit):
        assert unit in ALLOWED_UNITS
        if unit == self.bin_unit:
            return (self.bin_lo, self.bin_hi, self.bin_mid, self.counts)
        else:
            # Need to use reverse values if the bins are listed in increasing order
            new_lo, sl = _Angs_keV(self.bin_hi)
            new_hi, sl = _Angs_keV(self.bin_lo)
            new_mid = 0.5 * (new_lo + new_hi)
            new_cts = self.counts[sl]
            return (new_lo, new_hi, new_mid, new_cts)

    def plot(self, ax, xunit=si.keV, **kwargs):
        lo, hi, mid, cts = self._return_in_units(xunit)
        counts_err       = np.sqrt(cts)
        ax.errorbar(mid, cts, yerr=counts_err,
                    ls='', marker=None, color='k', capsize=0, alpha=0.5)
        ax.step(lo, cts, where='post', **kwargs)
        ax.set_xlabel("%s" % xunit)
        ax.set_ylabel('Counts')

    def _read_chandra(self, filename):
        this_dir = os.path.dirname(os.path.abspath(filename))
        ff   = fits.open(filename)
        data = ff[1].data

        # Deal with units
        bin_unit = data.columns["BIN_LO"].unit
        if bin_unit in ANGS:
            self.bin_unit = si.Angstrom
        elif bin_unit in KEV:
            self.bin_unit = si.keV
        else:
            print("WARNING: %s is not a supported bin unit" % bin_unit)
            self.bin_unit = 1.0

        self.bin_lo   = np.array(data.field("BIN_LO"))
        self.bin_hi   = np.array(data.field("BIN_HI"))
        self.counts   = data['COUNTS']
        self.rmf_file = this_dir + "/" + ff[1].header['RESPFILE']
        self.arf_file = this_dir + "/" + ff[1].header['ANCRFILE']
        self.rmf = RMF(self.rmf_file)
        self.arf = ARF(self.arf_file)
        self.exposure = ff[1].header['EXPOSURE']  # seconds
        ff.close()

        # Let's just keep everything in keV units
        #if self.bin_unit in ANGS:
        #    self._setbins_to_keV()
        return

    def _setbins_to_keV(self):
        assert self.bin_unit in ANGS
        new_bhi, sl = _Angs_keV(self.bin_lo)
        new_blo, sl = _Angs_keV(self.bin_hi)
        new_cts  = self.counts[sl]

        # Now hard set everything
        self.bin_lo = new_blo
        self.bin_hi = new_bhi
        self.counts = new_cts
        self.bin_unit = si.keV
        return<|MERGE_RESOLUTION|>--- conflicted
+++ resolved
@@ -5,19 +5,11 @@
 from astropy.io import fits
 from astropy.units import si
 
-<<<<<<< HEAD
-CONST_HC = 12.398418573430595   # Copied from ISIS, [keV angs]
 KEV      = ['kev','keV']
 ANGS     = ['angs','angstrom','Angstrom','angstroms','Angstroms']
-=======
+ALLOWED_UNITS = KEV + ANGS
+
 __all__ = ['XSpectrum']
-
-ALLOWED_UNITS      = ['keV','angs','angstrom','kev']
-ALLOWED_TELESCOPES = ['HETG','ACIS']
->>>>>>> 432d41c5
-
-ALLOWED_UNITS = KEV + ANGS
-ALLOWED_TELESCOPES = ['HETG','ACIS']
 
 # Not a very smart reader, but it works for HETG
 class XSpectrum(object):
