--- conflicted
+++ resolved
@@ -127,35 +127,4 @@
                     ls='', marker=None, color='k', capsize=0, alpha=0.5)
         ax.step(lo, cts, where='post', **kwargs)
         ax.set_xlabel(UNIT_LABELS[xunit])
-<<<<<<< HEAD
-        ax.set_ylabel('Counts')
-=======
-        ax.set_ylabel('Counts')
-
-        return ax
-
-    def _read_chandra(self, filename):
-        this_dir = os.path.dirname(os.path.abspath(filename))
-        ff   = fits.open(filename)
-        data = ff[1].data
-        hdr = ff[1].header
-
-        self.bin_lo   = data['BIN_LO']
-        self.bin_hi   = data['BIN_HI']
-        self.bin_unit = data.columns['BIN_LO'].unit
-        self.counts   = data['COUNTS']
-
-        self.rmf_file = this_dir + "/" + hdr['RESPFILE']
-        self.arf_file = this_dir + "/" + hdr['ANCRFILE']
-        self.rmf = RMF(self.rmf_file)
-        self.arf = ARF(self.arf_file)
-
-        if "EXPOSURE" in list(hdr.keys()):
-            self.exposure = hdr['EXPOSURE']  # seconds
-        else:
-            self.exposure = 1.0
-
-        ff.close()
-
-        return
->>>>>>> a4b6c8bd
+        ax.set_ylabel('Counts')