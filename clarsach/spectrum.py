import numpy as np
import os

from clarsach.respond import RMF, ARF
from astropy.io import fits

__all__ = ['XSpectrum']

ALLOWED_UNITS      = ['keV','angs','angstrom','kev']
ALLOWED_TELESCOPES = ['HETG','ACIS']

CONST_HC    = 12.398418573430595   # Copied from ISIS, [keV angs]
UNIT_LABELS = dict(zip(ALLOWED_UNITS, ['Energy (keV)', 'Wavelength (angs)']))

# Not a very smart reader, but it works for HETG
class XSpectrum(object):
    def __init__(self, filename, telescope='HETG'):
        assert telescope in ALLOWED_TELESCOPES

        self.__store_path(filename)

        if telescope == 'HETG':
            self._read_chandra(filename)
        elif telescope == 'ACIS':
            self._read_chandra(filename)

        if self.bin_unit != self.arf.e_unit:
            print("Warning: ARF units and pha file units are not the same!!!")

        if self.bin_unit != self.rmf.energ_unit:
            print("Warning: RMF units and pha file units are not the same!!!")

<<<<<<< HEAD
    def __store_path(self, filename):
        self.path = '/'.join(filename.split('/')[0:-1]) + "/"
        return

    def apply_resp(self, mflux):
        # Given a model flux spectrum, apply the response
        mrate  = self.arf.apply_arf(mflux)  # phot/s per bin
        mrate  *= self.exposure * self.arf.fracexpo  # phot per bin
        result = self.rmf.apply_rmf(mrate)  # counts per bin
        return result

    def __store_path(self, filename):
        self.path = '/'.join(filename.split('/')[0:-1]) + "/"

        return
=======

        # Might need to notice or group some day
        #self.notice = np.ones(len(self.counts), dtype=bool)
        #self.group  = np.zeros(len(self.counts), dtype=int)
>>>>>>> ad08871c


    def __store_path(self, filename):
        self.path = '/'.join(filename.split('/')[0:-1]) + "/"

        return

    @property
    def bin_mid(self):
        return 0.5 * (self.bin_lo + self.bin_hi)

    @property
    def is_monotonically_increasing(self):
        return all(self.bin_lo[1:] > self.bin_lo[:-1])

    def _change_units(self, unit):
        assert unit in ALLOWED_UNITS
        if unit == self.bin_unit:
            return (self.bin_lo, self.bin_hi, self.bin_mid, self.counts)
        else:
            # Need to use reverse values if the bins are listed in increasing order
            if self.is_monotonically_increasing:
                sl  = slice(None, None, -1)
                print("is monotonically increasing")
            # Sometimes its listed in reverse angstrom values (to match energies),
            # in which case, no need to reverse
            else:
                sl  = slice(None, None, 1)
                print("is NOT monotonically increasing")
            new_lo  = CONST_HC/self.bin_hi[sl]
            new_hi  = CONST_HC/self.bin_lo[sl]
            new_mid = 0.5 * (new_lo + new_hi)
            new_cts = self.counts[sl]
            return (new_lo, new_hi, new_mid, new_cts)

    def hard_set_units(self, unit):
        new_lo, new_hi, new_mid, new_cts = self._change_units(unit)
        self.bin_lo = new_lo
        self.bin_hi = new_hi
        self.counts = new_cts
        self.bin_unit = unit

    def plot(self, ax, xunit='keV', **kwargs):
        lo, hi, mid, cts = self._change_units(xunit)
        counts_err       = np.sqrt(cts)
        ax.errorbar(mid, cts, yerr=counts_err,
                    ls='', marker=None, color='k', capsize=0, alpha=0.5)
        ax.step(lo, cts, where='post', **kwargs)
        ax.set_xlabel(UNIT_LABELS[xunit])
        ax.set_ylabel('Counts')

    def _read_chandra(self, filename):
        this_dir = os.path.dirname(os.path.abspath(filename))
        ff   = fits.open(filename)
        data = ff[1].data
        self.bin_lo   = data['BIN_LO']
        self.bin_hi   = data['BIN_HI']
        self.bin_unit = data.columns['BIN_LO'].unit
        self.counts   = data['COUNTS']

        self.rmf_file = this_dir + "/" + ff[1].header['RESPFILE']
        self.arf_file = this_dir + "/" + ff[1].header['ANCRFILE']
        self.rmf = RMF(self.rmf_file)
        self.arf = ARF(self.arf_file)
        self.exposure = ff[1].header['EXPOSURE']  # seconds
        ff.close()<|MERGE_RESOLUTION|>--- conflicted
+++ resolved
@@ -30,7 +30,6 @@
         if self.bin_unit != self.rmf.energ_unit:
             print("Warning: RMF units and pha file units are not the same!!!")
 
-<<<<<<< HEAD
     def __store_path(self, filename):
         self.path = '/'.join(filename.split('/')[0:-1]) + "/"
         return
@@ -46,13 +45,6 @@
         self.path = '/'.join(filename.split('/')[0:-1]) + "/"
 
         return
-=======
-
-        # Might need to notice or group some day
-        #self.notice = np.ones(len(self.counts), dtype=bool)
-        #self.group  = np.zeros(len(self.counts), dtype=int)
->>>>>>> ad08871c
-
 
     def __store_path(self, filename):
         self.path = '/'.join(filename.split('/')[0:-1]) + "/"
