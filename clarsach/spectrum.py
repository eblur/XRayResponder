--- conflicted
+++ resolved
@@ -38,14 +38,6 @@
         self.path = '/'.join(filename.split('/')[0:-1]) + "/"
         return
 
-<<<<<<< HEAD
-    def apply_resp(self, mflux):
-        # Given a model flux spectrum, apply the response
-        mrate  = self.arf.apply_arf(mflux)  # phot/s per bin
-        mrate  *= self.exposure  # phot per bin
-        result = self.rmf.apply_rmf(mrate)  # counts per bin
-        return result
-=======
     def apply_resp(self, mflux, exposure=None):
         """
         Given a model flux spectrum, apply the response. In cases where the
@@ -89,7 +81,6 @@
         else:
             print("Caution: no response file specified")
             return mrate
->>>>>>> 37cd05c4
 
     @property
     def bin_mid(self):
